--- conflicted
+++ resolved
@@ -78,7 +78,6 @@
 
 # RAG - incluir todo el contenido excepto caché y datos temporales
 !/RAG/
-<<<<<<< HEAD
 !/RAG/**
 /RAG/embeddings_cache/
 /RAG/logs/
@@ -86,6 +85,7 @@
 /RAG/data/*.json
 /RAG/__pycache__/
 /RAG/**/__pycache__/
+node_modules
 
 # Incluir archivos específicos de RAG que son necesarios
 !/RAG/data/.gitkeep
@@ -95,8 +95,4 @@
 # Excluir archivos de respaldo
 *.bak
 ~$*
-*.tmp
-=======
-!/RAG/*
-node_modules
->>>>>>> b4b37f93
+*.tmp